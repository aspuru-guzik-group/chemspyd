--- conflicted
+++ resolved
@@ -4,13 +4,7 @@
 import time
 from deprecation import deprecated
 
-<<<<<<< HEAD
-=======
-from chemspyd import validate
-from chemspyd.exceptions.zone_exceptions import ZoneError
-from chemspyd.utils.zones import Zones, to_zone_string
 from chemspyd.utils.logging_utils import get_logger
->>>>>>> 2dcc552b
 import chemspyd.utils.unit_conversions as units
 from chemspyd.defaults import *
 from chemspyd.utils import load_json
@@ -31,13 +25,9 @@
     """
 
     def __init__(self,
-<<<<<<< HEAD
-                 cmd_folder: str,  # TODO: Change to Path?
+                 cmd_folder: Union[str, Path],  # TODO: Change to Path?
                  element_config: Union[dict, None] = None,
                  system_liquids: Union[dict, None] = None,
-=======
-                 cmd_folder: Union[str, Path],
->>>>>>> 2dcc552b
                  stdout: bool = True,
                  logfile: Union[str, Path, None] = None,
                  simulation: bool = False,
@@ -64,7 +54,6 @@
         self.logger = get_logger(stdout, logfile)
 
         self.simulation = simulation
-<<<<<<< HEAD
 
         if not element_config:
             element_config: dict = load_json(DEFAULTS_PATH / "element_config.json")
@@ -72,11 +61,7 @@
             system_liquids = load_json(DEFAULTS_PATH / "system_liquids.json")
         self.system_liquids: dict = system_liquids
         self.elements, self.wells = initialize_zones(element_config, track_quantities)
-=======
-        self.valid_zones = validate.init_valid_zones()  # TODO: Discuss how to include zone / element handling here.
-
-        # TODO: create defaults folder and do everything from there
->>>>>>> 2dcc552b
+
 
     #############################
     # Chemspeed Remote Statuses #
@@ -218,16 +203,11 @@
         source_wells.remove_material(quantity=volume)
         destination_wells.add_material(quantity=volume)
 
-<<<<<<< HEAD
         # Get correct rinse station
         # TODO: Figure out if this is the best way to handle the case of needle = 0  -> default rinse station
         if not needle == 0:
             rinse_stn = self.system_liquids[str(needle)]["rinse_station"]
 
-=======
-        source = to_zone_string(source)
-        destination = to_zone_string(destination)
->>>>>>> 2dcc552b
         self.execute(
             'transfer_liquid',
             source_wells.get_zone_string(),
